package fhevm

import (
	"context"
	"encoding/binary"
	"errors"
	"fmt"
	"math/big"
	"os"
	"sort"
	"strings"
	"sync"
	"time"

	"github.com/ethereum/go-ethereum/common"
	"github.com/ethereum/go-ethereum/crypto"
	"github.com/ethereum/go-ethereum/log"

	_ "github.com/mattn/go-sqlite3"
	grpc "google.golang.org/grpc"
)

type FheUintType uint8

const (
	FheBool      FheUintType = 0
	FheUint4     FheUintType = 1
	FheUint8     FheUintType = 2
	FheUint16    FheUintType = 3
	FheUint32    FheUintType = 4
	FheUint64    FheUintType = 5
	FheUint128   FheUintType = 6
	FheUint160   FheUintType = 7
	FheUint256   FheUintType = 8
	FheEbytes64  FheUintType = 9
	FheEbytes128 FheUintType = 10
	FheEbytes256 FheUintType = 11
	FheUserBytes FheUintType = 255
)

type FheOp uint8

const (
	FheAdd    FheOp = 0
	FheSub    FheOp = 1
	FheMul    FheOp = 2
	FheDiv    FheOp = 3
	FheRem    FheOp = 4
	FheBitAnd FheOp = 5
	FheBitOr  FheOp = 6
	FheBitXor FheOp = 7
	FheShl    FheOp = 8
	FheShr    FheOp = 9
	FheRotl   FheOp = 10
	FheRotr   FheOp = 11
	FheEq     FheOp = 12
	FheNe     FheOp = 13
	FheGe     FheOp = 14
	FheGt     FheOp = 15
	FheLe     FheOp = 16
	FheLt     FheOp = 17
	FheMin    FheOp = 18
	FheMax    FheOp = 19
	FheNeg    FheOp = 20
	FheNot    FheOp = 21
	// unused
	// VerifyCiphertext FheOp = 22
	FheCast FheOp = 23
	// unused
	TrivialEncrypt FheOp = 24
	FheIfThenElse  FheOp = 25
	FheRand        FheOp = 26
	FheRandBounded FheOp = 27
)

func (t FheUintType) String() string {
	switch t {
	case FheBool:
		return "fheBool"
	case FheUint4:
		return "fheUint4"
	case FheUint8:
		return "fheUint8"
	case FheUint16:
		return "fheUint16"
	case FheUint32:
		return "fheUint32"
	case FheUint64:
		return "fheUint64"
	case FheUint128:
		return "fheUint128"
	case FheUint160:
		return "fheUint160"
	case FheUint256:
		return "fheUint256"
	case FheEbytes64:
		return "fheEbytes64"
	case FheEbytes128:
		return "fheEbytes128"
	case FheEbytes256:
		return "fheEbytes256"
	default:
		return "unknownFheUintType"
	}
}

func IsValidFheType(t byte) bool {
	if uint8(t) < uint8(FheBool) || uint8(t) > uint8(FheEbytes256) {
		return false
	}
	return true
}

// Api to the storage of the host chain, must be passed
// from the EVM to us
type ChainStorageApi interface {
	GetState(common.Address, common.Hash) common.Hash
	SetState(common.Address, common.Hash, common.Hash)
}

type ExecutorApi interface {
	// Create a session for a single transaction to capture all fhe
	// operations inside the state. We also schedule asynchronous
	// compute in background to have operations inside
	// the cache prepared to be inserted when commit block comes.
	// We pass current block number to know at which
	// block ciphertext should be materialized inside blockchain state.
	CreateSession(blockNumber int64) ExecutorSession
	// Preload ciphertexts into cache and perform initial computations,
	// should be called once after blockchain node initialization
	PreloadCiphertexts(blockNumber int64, api ChainStorageApi) error
}

type SegmentId int

type ExtraData struct {
	FheRandSeed [32]byte
}

// Implement String method for ExtraData
func (ed ExtraData) String() string {
	return fmt.Sprintf("ExtraData {FheRandSeed: %s}", common.BytesToHash(ed.FheRandSeed[:]).TerminalString())
}

type ExecutorSession interface {
	Execute(input []byte, ed ExtraData, output []byte) error
	ContractAddress() common.Address
	AclContractAddress() common.Address
	NextSegment() SegmentId
	InvalidateSinceSegment(id SegmentId) SegmentId
	// After commit fhe computations will be put inside the queue
	// to the blockchain state, also flushes pending computations
	// from storage to the state
	Commit(blockNumber int64, storage ChainStorageApi) error
	GetStore() ComputationStore
}

type ComputationStore interface {
	InsertComputation(computation ComputationToInsert) error
	InsertComputationBatch(ciphertexts []ComputationToInsert) error
}

type CacheBlockData struct {
	// store ciphertexts by handles
	materializedCiphertexts map[string][]byte
}

// Implement the fmt.Stringer interface
func (c CacheBlockData) String() string {
	if len(c.materializedCiphertexts) == 0 {
		return "MaterializedCiphertexts: none"
	}
	var sb strings.Builder
	sb.WriteString("MaterializedCiphertexts: ")
	for key, value := range c.materializedCiphertexts {
		sb.WriteString(fmt.Sprintf(" %s: %s, ", key, common.BytesToHash(value).TerminalString()))
	}

	return sb.String()
}

type BlockCiphertextQueue struct {
	queue []*ComputationToInsert
	// filter duplicates
	enqueuedCiphertext map[string]bool
}

type CiphertextCache struct {
	lock                 sync.RWMutex
	blocksCiphertexts    map[int64]*CacheBlockData
	ciphertextsToCompute map[int64]*BlockCiphertextQueue
	workAvailableChan    chan bool
	latestBlockFlushed   int64
	lastCacheGc          time.Time
}

type ApiImpl struct {
	address                common.Address
	aclContractAddress     common.Address
	executorUrl            string
	contractStorageAddress common.Address
	cache                  *CiphertextCache
}

type SessionImpl struct {
	sessionStore *SessionComputationStore
	apiImpl      *ApiImpl
}

type ComputationOperand struct {
	IsScalar bool
	Handle   []byte
	// to be filled from evm storage or cache
	// when we process queue operations
	CompressedCiphertext []byte
	FheUintType          FheUintType
}

// Implement the fmt.Stringer interface
func (c ComputationOperand) String() string {
	return fmt.Sprintf(
		"ComputationOperand {IsScalar: %t, Handle: %s, CompressedCiphertext len: %d, FheUintType: %s}",
		c.IsScalar,
		common.BytesToHash(c.Handle).TerminalString(),
		len(c.CompressedCiphertext),
		c.FheUintType,
	)
}

type ComputationToInsert struct {
	segmentId     SegmentId
	Operation     FheOp
	OutputHandle  []byte
	Operands      []ComputationOperand
	CommitBlockId int64
}

// Return Handle as TerminalString
func (c ComputationToInsert) Handle() string {
	return common.BytesToHash(c.OutputHandle).TerminalString()
}

// Implement the fmt.Stringer interface
func (c ComputationToInsert) String() string {
	return fmt.Sprintf(
		"ComputationToInsert { SegmentId: %d, Operation: %s, OutputHandle: %s, Operands: %v, CommitBlockId: %d}",
		c.segmentId,
		c.Operation,
		c.Handle(),
		c.Operands,
		c.CommitBlockId,
	)
}

type SessionComputationStore struct {
	insertedHandles        map[string]int
	invalidatedSegments    map[SegmentId]bool
	inserts                []ComputationToInsert
	segmentCount           int
	blockNumber            int64
	cache                  *CiphertextCache
	contractStorageAddress common.Address
}

type EvmStorageComputationStore struct {
	currentBlockNumber     int64
	contractStorageAddress common.Address
	cache                  *CiphertextCache
}

func (executorApi *ApiImpl) CreateSession(blockNumber int64) ExecutorSession {
	return &SessionImpl{
		apiImpl: executorApi,
		sessionStore: &SessionComputationStore{
			inserts:                make([]ComputationToInsert, 0),
			insertedHandles:        make(map[string]int),
			invalidatedSegments:    make(map[SegmentId]bool),
			segmentCount:           0,
			blockNumber:            blockNumber,
			cache:                  executorApi.cache,
			contractStorageAddress: executorApi.contractStorageAddress,
		},
	}
}

func (executorApi *ApiImpl) PreloadCiphertexts(blockNumber int64, api ChainStorageApi) error {
	log := logger("preload")

	computations := executorApi.loadComputationsFromStateToCache(blockNumber, api)
	log.Info("Preload ciphertexts", "block", blockNumber, "length", computations)
	if computations > 0 {
		return executorProcessPendingComputations(executorApi)
	}

	return nil
}

func (executorApi *ApiImpl) loadComputationsFromStateToCache(startBlockNumber int64, api ChainStorageApi) int {
	loadStartTime := time.Now()
	computations := 0
	defer func() {
		log := logger("preload")
		duration := time.Since(loadStartTime)
		log.Info("Preload done", "computations", computations, "duration", duration)
	}()

	// TODO: figure out the limit how long in future blocks we should preload
	lastBlockToPreload := startBlockNumber + 30

	executorApi.cache.lock.Lock()
	defer executorApi.cache.lock.Unlock()

	for block := startBlockNumber; block < lastBlockToPreload; block++ {
		countAddress := blockNumberToQueueItemCountAddress(block)
		ciphertextsInBlock := api.GetState(executorApi.contractStorageAddress, countAddress).Big()
		inBlock := ciphertextsInBlock.Int64()
		queue := make([]*ComputationToInsert, 0)
		enqueuedCiphertext := make(map[string]bool)

		if inBlock == 0 {
			continue
		}

		computations += int(inBlock)

		for ctNum := 0; ctNum < int(inBlock); ctNum++ {
			layout := blockQueueStorageLayout(block, int64(ctNum))
			metadata := bytesToMetadata(api.GetState(executorApi.contractStorageAddress, layout.metadata))
			outputHandle := api.GetState(executorApi.contractStorageAddress, layout.outputHandle)
			computation := &ComputationToInsert{
				segmentId:     0,
				Operation:     metadata.Operation,
				OutputHandle:  outputHandle[:],
				CommitBlockId: block,
			}

			if isBinaryOp(metadata.Operation) {
				firstOpHandle := api.GetState(executorApi.contractStorageAddress, layout.firstOperand)
				firstOpCt := ReadBytesToAddress(api, executorApi.contractStorageAddress, firstOpHandle)

				computation.Operands = append(computation.Operands, ComputationOperand{
					IsScalar:             false,
					Handle:               firstOpHandle[:],
					CompressedCiphertext: firstOpCt,
					FheUintType:          handleType(firstOpHandle[:]),
				})

				if metadata.IsBigScalar {
					// TODO: implement big scalar
				} else if metadata.IsScalar {
					secondOpHandle := api.GetState(executorApi.contractStorageAddress, layout.secondOperand)
					computation.Operands = append(computation.Operands, ComputationOperand{
						IsScalar:    true,
						Handle:      secondOpHandle[:],
						FheUintType: handleType(firstOpHandle[:]),
					})
				} else {
					secondOpHandle := api.GetState(executorApi.contractStorageAddress, layout.secondOperand)
					secondOpCt := ReadBytesToAddress(api, executorApi.contractStorageAddress, secondOpHandle)

					computation.Operands = append(computation.Operands, ComputationOperand{
						IsScalar:             false,
						Handle:               secondOpHandle[:],
						CompressedCiphertext: secondOpCt,
						FheUintType:          handleType(secondOpHandle[:]),
					})
				}
			} else if isUnaryOp(metadata.Operation) {
				firstOpAddress := api.GetState(executorApi.contractStorageAddress, layout.firstOperand)
				firstOpCt := ReadBytesToAddress(api, executorApi.contractStorageAddress, firstOpAddress)

				computation.Operands = append(computation.Operands, ComputationOperand{
					IsScalar:             false,
					Handle:               firstOpAddress[:],
					CompressedCiphertext: firstOpCt,
					FheUintType:          handleType(firstOpAddress[:]),
				})
			} else {
				// TODO: handle all special functions to load their ciphertext arguments
			}

			if !enqueuedCiphertext[string(computation.OutputHandle)] {
				queue = append(queue, computation)
				enqueuedCiphertext[string(computation.OutputHandle)] = true
			}
		}

		ctsToCompute := &BlockCiphertextQueue{
			queue:              queue,
			enqueuedCiphertext: enqueuedCiphertext,
		}
		executorApi.cache.ciphertextsToCompute[block] = ctsToCompute
	}

	return computations
}

func (sessionApi *SessionImpl) Commit(blockNumber int64, storage ChainStorageApi) error {
	log := logger("commit")

	log.Debug("Session store ciphertexts", "block", blockNumber)
	err := sessionApi.sessionStore.Commit(storage)
	if err != nil {
		log.Error("Commit failed", "block", blockNumber, "error", err)
		return err
	}

	err = sessionApi.apiImpl.flushFheResultsToState(blockNumber, storage)
	if err != nil {
		return err
	}
	return nil
}

func (sessionApi *SessionImpl) Execute(dataOrig []byte, ed ExtraData, outputOrig []byte) error {
	log := logger("session::execute")

	if len(dataOrig) < 4 {
		err := fmt.Errorf("input data must be at least 4 bytes for signature, got %d", len(dataOrig))
		log.Error("Execute failed", "error", err)
		return err
	}

	// make copies so we could assume array is immutable later
	data := make([]byte, len(dataOrig))
	output := make([]byte, len(outputOrig))
	copy(data, dataOrig)
	copy(output, outputOrig)

	signature := binary.BigEndian.Uint32(data[0:4])
	callData := data[4:]

	method, exists := signatureToFheLibMethod[signature]
	if exists {
		if len(output) >= 32 {
			// where to get output handle from?
			outputHandle := output[0:32]
			handle := common.BytesToHash(outputHandle).TerminalString()

			log.Debug("Call", "method", *method, "calldata len", len(callData),
				"extra data", ed, "handle", handle)

			err := method.runFunction(sessionApi, callData, ed, outputHandle)
			if err != nil {
				log.Error("Computation not inserted", method, "handle", handle, "error", err)
			}

			return err
		} else {
			err := errors.New("no output data provided")
			log.Error("Execute failed", "error", err)
			return err
		}
	} else {
		err := fmt.Errorf("signature %d not recognized", signature)
		log.Error("Execute failed", "error", err)
		return err
	}
}

func (sessionApi *SessionImpl) NextSegment() SegmentId {
	sessionApi.sessionStore.segmentCount = sessionApi.sessionStore.segmentCount + 1
	return SegmentId(sessionApi.sessionStore.segmentCount)
}

func (sessionApi *SessionImpl) InvalidateSinceSegment(id SegmentId) SegmentId {
	for idx := int(id); idx <= sessionApi.sessionStore.segmentCount; idx++ {
		sessionApi.sessionStore.invalidatedSegments[SegmentId(idx)] = true
	}

	return sessionApi.NextSegment()
}

func (sessionApi *SessionImpl) ContractAddress() common.Address {
	return sessionApi.apiImpl.address
}

func (sessionApi *SessionImpl) AclContractAddress() common.Address {
	return sessionApi.apiImpl.aclContractAddress
}

func (sessionApi *SessionImpl) GetStore() ComputationStore {
	return sessionApi.sessionStore
}

func (dbApi *SessionComputationStore) InsertComputationBatch(computations []ComputationToInsert) error {
	for _, comp := range computations {
		dbApi.InsertComputation(comp)
	}

	return nil
}

func (dbApi *SessionComputationStore) InsertComputation(computation ComputationToInsert) error {
	log := logger("store")

	_, found := dbApi.insertedHandles[string(computation.OutputHandle)]
	if !found {
		// preserve insertion order
		dbApi.insertedHandles[string(computation.OutputHandle)] = len(dbApi.inserts)
		computation.segmentId = SegmentId(dbApi.segmentCount)
		// hardcode late commit for now to be 5 blocks from current block
		// in future we can implement dynamic compute, if user pays more
		// he can have faster commit
		computation.CommitBlockId = dbApi.blockNumber + 5
		dbApi.inserts = append(dbApi.inserts, computation)
		log.Info("Insert computation",
			"inserts count", len(dbApi.inserts), "computation", computation)
	}

	return nil
}

func (dbApi *SessionComputationStore) Commit(storage ChainStorageApi) error {
	finalInserts := make([]ComputationToInsert, 0, len(dbApi.inserts))
	for _, ct := range dbApi.inserts {
		if !dbApi.invalidatedSegments[ct.segmentId] {
			finalInserts = append(finalInserts, ct)
		}
	}

	dbApi.inserts = dbApi.inserts[:0]
	dbApi.insertedHandles = make(map[string]int)
	dbApi.invalidatedSegments = make(map[SegmentId]bool)
	dbApi.segmentCount = 0

	evmInserter := EvmStorageComputationStore{
		currentBlockNumber:     dbApi.blockNumber,
		contractStorageAddress: dbApi.contractStorageAddress,
		cache:                  dbApi.cache,
	}
	err := evmInserter.InsertComputationBatch(storage, finalInserts)
	if err != nil {
		return err
	}

	return nil
}

func blockNumberToQueueItemCountAddress(blockNumber int64) common.Hash {
	return common.BigToHash(big.NewInt(blockNumber))
}

func blockQueueStorageLayout(blockNumber int64, ctNumber int64) NativeQueueAddressLayout {
	toHash := common.BigToHash(big.NewInt(blockNumber))
	// main storage prefix
	// number is on the right bitwise, should never overwrite storage prefix
	// because block numbers are much less than 256 bit numbers
	copy(toHash[:], "main")
	initialOffsetHash := crypto.Keccak256(toHash[:])
	copy(toHash[:], "bigscalar")
	bigScalarOffsetHash := crypto.Keccak256(toHash[:])
	bigScalarNum := new(big.Int)
	bigScalarNum.SetBytes(bigScalarOffsetHash)
	// 2048 bit is maximum supported number
	// one 2048 bit contains 8 256 bit words
	bigScalarNum.Add(bigScalarNum, big.NewInt(ctNumber*8))

	one := big.NewInt(1)
	res := new(big.Int)
	res.SetBytes(initialOffsetHash)
	// four 256 bit words, calculate offset
	// according to ciphertext number
	res.Add(res, big.NewInt(ctNumber*4))
	metadata := common.BytesToHash(res.Bytes())
	res.Add(res, one)
	outputHandle := common.BytesToHash(res.Bytes())
	res.Add(res, one)
	firstOperand := common.BytesToHash(res.Bytes())
	res.Add(res, one)
	secondOperand := common.BytesToHash(res.Bytes())
	res.Add(res, one)
	return NativeQueueAddressLayout{
		metadata:         metadata,
		outputHandle:     outputHandle,
		firstOperand:     firstOperand,
		secondOperand:    secondOperand,
		bigScalarOperand: common.Hash(bigScalarOffsetHash),
	}
}

func computationMetadata(comp ComputationToInsert) common.Hash {
	var res common.Hash

	// operation type
	res[0] = byte(comp.Operation)
	for _, op := range comp.Operands {
		if op.IsScalar {
			// set scalar byte
			res[1] = 1
			if op.FheUintType > FheUint256 {
				// set big scalar byte, we'll need big scalar register
				// for this computation
				res[2] = 1
			}
		}
	}

	return res
}

func bytesToMetadata(input common.Hash) ComputationMetadata {
	return ComputationMetadata{
		Operation:   FheOp(input[0]),
		IsScalar:    input[1] > 0,
		IsBigScalar: input[2] > 0,
	}
}

type ComputationMetadata struct {
	Operation   FheOp
	IsScalar    bool
	IsBigScalar bool
}

type NativeQueueAddressLayout struct {
	// metadata about the computation
	// like operation type, is scalar etc
	metadata common.Hash
	// output handle of the computation
	outputHandle common.Hash
	// first operand to the computation
	firstOperand common.Hash
	// second operand to the computation
	secondOperand common.Hash
	// if operand size is more than 256 bits
	// it is stored in special place here
	bigScalarOperand common.Hash
}

func (dbApi *EvmStorageComputationStore) InsertComputationBatch(evmStorage ChainStorageApi, computations []ComputationToInsert) error {
	// storage layout for the late commit queue:
	//
	// blockNumber address - stores the amount of ciphertexts in the queue in the block,
	// block number is directly converted to storage address which has count for the queue
	// blockNumber represents when ciphertexts are to be commited to the storage
	// and queue should be cleaned up after the block passes
	//
	// queue address - hash 'main' prefix and block number converted to 32 big endian bytes
	// this address contains all the handles to be computed in this block
	// example:
	// keccak256('main' .. blockNumber) + 0 - operation metadata, is extended scalar operand needed
	// keccak256('main' .. blockNumber) + 1 - output ciphertext handle
	// keccak256('main' .. blockNumber) + 2 - first ciphertext argument
	// keccak256('main' .. blockNumber) + 3 - second ciphertext argument
	//
	// if scalar operand is bigger than 256 bit number, we use special
	// bigscalar address

	// prepare for dynamic evaluation. Say, users want to evaluate ciphertext
	// in 5 or 10 blocks from current block, depending on how much they pay.
	// We create buckets, how many blocks in the future user wants
	// his ciphertexts to be evaluated

	log := logger("evm_store")
	log.Info("Processing computations", "count", len(computations))

	buckets := make(map[int64][]*ComputationToInsert)
	// index the buckets
	for ind, comp := range computations {
		if buckets[comp.CommitBlockId] == nil {
			buckets[comp.CommitBlockId] = make([]*ComputationToInsert, 0)
		}
		buckets[comp.CommitBlockId] = append(buckets[comp.CommitBlockId], &computations[ind])
	}

<<<<<<< HEAD
	if len(buckets) != 0 {
		log.Debug("New buckets added", "buckets", len(buckets))
	}

=======
>>>>>>> ea7061e3
	// collect all their keys and sort because golang doesn't traverse map
	// in deterministic order
	allKeys := make([]int, 0)
	for k, _ := range buckets {
		allKeys = append(allKeys, int(k))
	}
	sort.Ints(allKeys)

	one := big.NewInt(1)
	// iterate all buckets and put items to their appropriate block queues
	for _, key := range allKeys {
		queueBlockNumber := int64(key)
		bucket := buckets[queueBlockNumber]

		countAddress := blockNumberToQueueItemCountAddress(queueBlockNumber)
		ciphertextsInBlock := evmStorage.GetState(dbApi.contractStorageAddress, countAddress).Big()

		for idx, comp := range bucket {
			layout := blockQueueStorageLayout(queueBlockNumber, int64(idx))
			ciphertextsInBlock = ciphertextsInBlock.Add(ciphertextsInBlock, one)

			log.Info("Persist computation to LateCommit queue",
				"handle", comp.Handle(),
				"commit block", queueBlockNumber,
				"count addr", countAddress.TerminalString(),
				"ciphertextsInBlock", ciphertextsInBlock.Int64())

			metadata := computationMetadata(*comp)
			evmStorage.SetState(dbApi.contractStorageAddress, layout.metadata, metadata)
			evmStorage.SetState(dbApi.contractStorageAddress, layout.outputHandle, common.BytesToHash(comp.OutputHandle))
			if len(comp.Operands) > 0 {
				evmStorage.SetState(dbApi.contractStorageAddress, layout.firstOperand, common.BytesToHash(comp.Operands[0].Handle))
			}
			if len(comp.Operands) > 1 {
				evmStorage.SetState(dbApi.contractStorageAddress, layout.secondOperand, common.BytesToHash(comp.Operands[1].Handle))
			}
		}

		// set updated count back
		evmStorage.SetState(dbApi.contractStorageAddress, countAddress, common.BigToHash(ciphertextsInBlock))
	}

	// enqueue items to cache, we do this in the
	// end because it requires locking, so lock for minimal time
	dbApi.cache.lock.Lock()
	defer func() {
		dbApi.cache.lock.Unlock()
	}()

	// TODO: implement cache warmup algorithm, when we restart blockchain
	// we want to scan storage queue for computations to be completed

	for _, key := range allKeys {
		queueBlockNumber := int64(key)
		bucket := buckets[queueBlockNumber]
		ctsStorage := dbApi.cache.ciphertextsToCompute[queueBlockNumber]

		if ctsStorage == nil {
			ctsStorage = &BlockCiphertextQueue{
				queue:              make([]*ComputationToInsert, 0),
				enqueuedCiphertext: make(map[string]bool),
			}
			dbApi.cache.ciphertextsToCompute[queueBlockNumber] = ctsStorage
		}

		for _, comp := range bucket {
			// don't have duplicates, from possibly evaluating multiple trie caches
			if !ctsStorage.enqueuedCiphertext[string(comp.OutputHandle)] {
				// we must fill the raw ciphertext values here from storage so cache
				// would have ciphertexts to compute on, as cache doesn't have easy
				// access to the evm state
				dbApi.hydrateComputationFromEvmState(evmStorage, comp)
				ctsStorage.queue = append(ctsStorage.queue, comp)
				ctsStorage.enqueuedCiphertext[string(comp.OutputHandle)] = true

				log.Debug("Add computation to Cache",
					"commit block", queueBlockNumber,
					"handle", comp.Handle(),
					"cache length", len(ctsStorage.queue))
			}
		}

	}

	// notify about work available
	select {
	case dbApi.cache.workAvailableChan <- true:
	default:
	}

	return nil
}

func (dbApi *EvmStorageComputationStore) hydrateComputationFromEvmState(evmStorage ChainStorageApi, comp *ComputationToInsert) error {
	log := logger("evm_store")

	// hydrate operands from storage
	for idx := range comp.Operands {
		if !comp.Operands[idx].IsScalar {
			if len(comp.Operands[idx].Handle) != 32 {
				panic("non scalar handle should always be 32 bytes")
			}
			hash := common.BytesToHash(comp.Operands[idx].Handle)
			resultCt := ReadBytesToAddress(evmStorage, dbApi.contractStorageAddress, hash)
			comp.Operands[idx].CompressedCiphertext = resultCt

			log.Info("Hydrate computation", "handle", comp.Handle(),
				"operand_handle", hash.TerminalString(), "ciphertext len", len(resultCt))
		}
	}

	return nil
}

// write arbitrary byte[] array to evm storage
func putBytesToAddress(api ChainStorageApi, contractAddress common.Address, address common.Hash, bytes []byte) {
	ctLength := big.NewInt(int64(len(bytes)))

	startAddress := new(big.Int)
	startAddress.SetBytes(address[:])
	wordAddress := func(word int64) common.Hash {
		res := big.NewInt(word)
		res.Add(res, startAddress)
		return common.BigToHash(res)
	}

	// write array length first
	api.SetState(contractAddress, address, common.BigToHash(ctLength))

	// write the ciphertext by uint256 chunks
	wholeBlocks := len(bytes) / 32
	tailBlockSize := len(bytes) % 32

	// first block starts at handle + 1
	wordOffset := int64(1)
	for i := 0; i < wholeBlocks; i++ {
		ctSlice := common.BytesToHash(bytes[i*32 : i*32+32])
		api.SetState(contractAddress, wordAddress(wordOffset), ctSlice)
		wordOffset += 1
	}

	// write the last partial block if it exists
	if tailBlockSize > 0 {
		ctSlice := common.BytesToHash(bytes[wholeBlocks*32 : wholeBlocks*32+tailBlockSize])
		api.SetState(contractAddress, wordAddress(wordOffset), ctSlice)
	}
}

// read arbitrary byte[] array from evm storage, exposed to geth
func ReadBytesToAddress(api ChainStorageApi, contractAddress common.Address, address common.Hash) []byte {
	ctLengthHash := api.GetState(contractAddress, address)
	ctLen := new(big.Int)
	ctLen.SetBytes(ctLengthHash[:])
	ctLength := ctLen.Uint64()

	resultBytes := make([]byte, 0, ctLength)
	fullWords := ctLength / 32
	finalWordSize := ctLength % 32

	startAddress := new(big.Int)
	startAddress.SetBytes(address[:])
	wordAddress := func(word int64) common.Hash {
		res := big.NewInt(word)
		res.Add(res, startAddress)
		return common.BigToHash(res)
	}

	for i := 1; i <= int(fullWords); i++ {
		word := api.GetState(contractAddress, wordAddress(int64(i)))
		resultBytes = append(resultBytes, word[:]...)
	}
	if finalWordSize > 0 {
		word := api.GetState(contractAddress, wordAddress(int64(fullWords+1)))
		finalSlice := word[len(word)-int(finalWordSize):]
		resultBytes = append(resultBytes, finalSlice...)
	}

	return resultBytes
}

func (executorApi *ApiImpl) flushFheResultsToState(blockNumber int64, api ChainStorageApi) error {
	log := logger("flush")

	// cleanup the queue for the block number
	countAddress := blockNumberToQueueItemCountAddress(blockNumber)
	ciphertextsInBlock := api.GetState(executorApi.contractStorageAddress, countAddress).Big()
	ctCount := ciphertextsInBlock.Int64()

	log.Debug("Flush ciphertexts", "block number", blockNumber, "count addr", countAddress.TerminalString(), "count", ctCount)

	zero := common.BigToHash(big.NewInt(0))
	one := big.NewInt(1)

	// make sure handles are materialized in storage in deterministic
	// order, first come first serve basis in the queue
	handlesToMaterialize := make([]common.Hash, 0)

	// zero out queue ciphertexts
	for i := 0; i < int(ctCount); i++ {
		ctAddr := blockQueueStorageLayout(blockNumber, int64(i))
		metadata := bytesToMetadata(api.GetState(executorApi.contractStorageAddress, ctAddr.metadata))
		outputHandle := api.GetState(executorApi.contractStorageAddress, ctAddr.outputHandle)

		log.Debug("Reset computation LateCommit queue", "block number", blockNumber,
			"handle", outputHandle.TerminalString())

		handlesToMaterialize = append(handlesToMaterialize, outputHandle)
		api.SetState(executorApi.contractStorageAddress, ctAddr.metadata, zero)
		api.SetState(executorApi.contractStorageAddress, ctAddr.outputHandle, zero)
		api.SetState(executorApi.contractStorageAddress, ctAddr.firstOperand, zero)
		api.SetState(executorApi.contractStorageAddress, ctAddr.secondOperand, zero)
		if metadata.IsBigScalar {
			counter := new(big.Int)
			counter.SetBytes(ctAddr.bigScalarOperand[:])
			// max supported number 2048 is 2048
			for i := 0; i < 2048/256; i++ {
				api.SetState(executorApi.contractStorageAddress, common.BigToHash(counter), zero)
				counter.Add(counter, one)
			}
		}
	}

	// set 0 as count
	if ctCount > 0 {
		api.SetState(executorApi.contractStorageAddress, countAddress, zero)

		log.Debug("Reset count addr",
			"block number", blockNumber,
			"count addr", countAddress.TerminalString(), "count", ctCount)
	}

	// materialize handles in storage assuming they exist in the cache
	return executorApi.materializeHandlesInStorage(blockNumber, handlesToMaterialize, api)
}

func (executorApi *ApiImpl) materializeHandlesInStorage(blockNumber int64, handles []common.Hash, api ChainStorageApi) error {
	// no one did fhe computations in the block
	if len(handles) == 0 {
		return nil
	}

	executorApi.cache.lock.Lock()
	defer func() {
		executorApi.cache.lock.Unlock()
	}()

	executorApi.cache.latestBlockFlushed = blockNumber

	contractAddr := executorApi.contractStorageAddress

	blockData, ok := executorApi.cache.blocksCiphertexts[blockNumber]
	if !ok {
		// okay, no ciphertexts were computed in this block
		return nil
	}

	log := logger("materialize")
	for _, handle := range handles {
		ciphertext, ok := blockData.materializedCiphertexts[string(handle[:])]
		if !ok {
			return errors.New("ciphertext not found in cache")
		}

		log.Info("Persist ciphertext to state", "block number", blockNumber, "handle",
			handle.TerminalString(), "ciphertext length", len(ciphertext))

		putBytesToAddress(api, contractAddr, handle, ciphertext)
	}

	ciphertextCacheGc(executorApi.cache)

	return nil
}

func ciphertextCacheGc(cache *CiphertextCache) {
	if cache.latestBlockFlushed == 0 {
		// no flushes processed yet
		return
	}

	// don't run gc more often than 10 seconds
	sinceLastGcSeconds := time.Since(cache.lastCacheGc).Seconds()
	if sinceLastGcSeconds < 10.0 {
		return
	}

	keysToPurge := make([]int64, 0)
	// keep last 100 blocks in case of reorgs
	dontKeepBlockOlderThan := cache.latestBlockFlushed - 100

	for block, _ := range cache.blocksCiphertexts {
		if block < dontKeepBlockOlderThan {
			keysToPurge = append(keysToPurge, block)
		}
	}

	for _, toPurge := range keysToPurge {
		delete(cache.blocksCiphertexts, toPurge)
	}

	if len(keysToPurge) > 0 {
		fmt.Printf("ciphertext cache removed %d old blocks data\n", len(keysToPurge))
	}

	cache.lastCacheGc = time.Now()
}

func InitExecutor() (ExecutorApi, error) {
	executorUrl, hasUrl := os.LookupEnv("FHEVM_EXECUTOR_URL")
	if !hasUrl {
		return nil, errors.New("FHEVM_EXECUTOR_URL is not configured")
	}

	contractAddr, hasAddr := os.LookupEnv("FHEVM_CONTRACT_ADDRESS")
	if !hasAddr {
		return nil, errors.New("FHEVM_EXECUTOR_URL is set but FHEVM_CONTRACT_ADDRESS is not set")
	}

	fhevmContractAddress := common.HexToAddress(contractAddr)
	aclContractAddressHex := os.Getenv("ACL_CONTRACT_ADDRESS")
	if !common.IsHexAddress(aclContractAddressHex) {
		return nil, fmt.Errorf("bad or missing ACL_CONTRACT_ADDRESS: %s", aclContractAddressHex)
	}
	aclContractAddress := common.HexToAddress(aclContractAddressHex)

	// pick hardcoded value in the beginning, we can change later
	storageAddress := common.HexToAddress("0x0000000000000000000000000000000000000070")

	logger("init").Info("FHEVM initialized",
		"Executor addr", executorUrl,
		"FHEVM contract", contractAddr,
		"ACL contract", aclContractAddressHex,
		"Storage contract", storageAddress.Hex())

	workAvailableChan := make(chan bool, 10)

	cache := &CiphertextCache{
		lock:                 sync.RWMutex{},
		blocksCiphertexts:    make(map[int64]*CacheBlockData),
		ciphertextsToCompute: make(map[int64]*BlockCiphertextQueue),
		workAvailableChan:    workAvailableChan,
		lastCacheGc:          time.Now(),
	}

	apiImpl := &ApiImpl{
		address:                fhevmContractAddress,
		aclContractAddress:     aclContractAddress,
		contractStorageAddress: storageAddress,
		executorUrl:            executorUrl,
		cache:                  cache,
	}

	// run executor worker in the background
	go executorWorkerThread(apiImpl)

	return apiImpl, nil
}

func executorWorkerThread(impl *ApiImpl) {
	log := logger("worker")
	for {
		// try reading notification from channel
		<-impl.cache.workAvailableChan

		// sleep for 500ms to wait for more messages
		// to consolidate them at one processing batch
		time.Sleep(time.Millisecond * 500)

		err := executorProcessPendingComputations(impl)
		if err != nil {
			log.Error("Failed to compute", "error", err.Error())
		}
	}
}

func executorProcessPendingComputations(impl *ApiImpl) error {
	log := logger("sync compute")

	startTime := time.Now()
	impl.cache.lock.Lock()
	defer func() {
		impl.cache.lock.Unlock()
	}()

	availableCts := len(impl.cache.ciphertextsToCompute)

	defer func() {
		if availableCts > 0 {
			duration := time.Since(startTime).Milliseconds()
			log.Debug("Computations completed", "duration", duration)
		}
	}()

	// empty channel from multiple notifications before processing
	for len(impl.cache.workAvailableChan) > 0 {
		<-impl.cache.workAvailableChan
	}

	// no work to be done
	if availableCts == 0 {
		return nil
	}

	var opts []grpc.DialOption
	opts = append(opts, grpc.WithInsecure())
	conn, err := grpc.NewClient(impl.executorUrl, opts...)
	if err != nil {
		return err
	}
	defer conn.Close()

	request := SyncComputeRequest{
		Computations:           make([]*SyncComputation, 0),
		CompactCiphertextLists: make([][]byte, 0),
		CompressedCiphertexts:  make([]*CompressedCiphertext, 0),
	}

	ctToBlockIndex := make(map[string]int64)
	for block, compute := range impl.cache.ciphertextsToCompute {
		log.Debug("Processing block",
			"commit block", block, "computations", len(compute.queue))

		for _, ct := range compute.queue {
			syncInputs := make([]*SyncInput, 0, len(ct.Operands))
			resultHandles := make([][]byte, 0, 1)
			resultHandles = append(resultHandles, ct.OutputHandle)

			for _, operand := range ct.Operands {
				if operand.IsScalar {
					syncInputs = append(syncInputs, &SyncInput{
						Input: &SyncInput_Scalar{
							Scalar: operand.Handle,
						},
					})
				} else {
					syncInputs = append(syncInputs, &SyncInput{
						Input: &SyncInput_Handle{
							Handle: operand.Handle,
						},
					})
					request.CompressedCiphertexts = append(request.CompressedCiphertexts, &CompressedCiphertext{
						Handle:        operand.Handle,
						Serialization: operand.CompressedCiphertext,
					})
				}
			}

			comp := &SyncComputation{
				Operation:     FheOperation(ct.Operation),
				Inputs:        syncInputs,
				ResultHandles: resultHandles,
			}

			request.Computations = append(request.Computations, comp)
			log.Debug("Add operation", "op", comp.Operation, "handle", ct.Handle())

			ctToBlockIndex[string(ct.OutputHandle)] = block
		}
	}

	log.Info("Sending grpc request",
		"computations", len(request.Computations),
		"compressed ciphertexts", len(request.CompressedCiphertexts))

	if len(request.Computations) != 0 {
		for _, compCt := range request.CompressedCiphertexts {
			log.Debug("Request with compressed ciphertext", "handle", common.BytesToHash(compCt.Handle).TerminalString(),
				"compCt len", len(compCt.Serialization))
		}
	}

	client := NewFhevmExecutorClient(conn)
	response, err := client.SyncCompute(context.Background(), &request)
	if err != nil {
		return err
	}

	ciphertexts := response.GetResultCiphertexts()
	if ciphertexts == nil {
		return errors.New(response.GetError().String())
	}

	log.Info("Response", "ciphertexts count", len(ciphertexts.Ciphertexts))

	outCts := ciphertexts.Ciphertexts
	for _, ct := range outCts {
		theBlock, exists := ctToBlockIndex[string(ct.Handle)]
		if !exists {
			return errors.New("ciphertext doesn't exist in our block index we built earlier, should be impossible")
		}

		blockData := impl.cache.blocksCiphertexts[theBlock]
		if blockData == nil {
			blockData = &CacheBlockData{
				materializedCiphertexts: make(map[string][]byte),
			}
			impl.cache.blocksCiphertexts[theBlock] = blockData
		}

		blockData.materializedCiphertexts[string(ct.Handle)] = ct.Serialization

		log.Debug("Response ciphertext", "handle", common.BytesToHash(ct.Handle).TerminalString(), "len", len(ct.Serialization))
	}

	// reset map of the queue
	impl.cache.ciphertextsToCompute = make(map[int64]*BlockCiphertextQueue)

	return nil
}

func logger(ctx string) log.Logger {
	return log.Root().With("module", fmt.Sprintf("fhevm:%s", ctx))
}<|MERGE_RESOLUTION|>--- conflicted
+++ resolved
@@ -664,13 +664,10 @@
 		buckets[comp.CommitBlockId] = append(buckets[comp.CommitBlockId], &computations[ind])
 	}
 
-<<<<<<< HEAD
 	if len(buckets) != 0 {
 		log.Debug("New buckets added", "buckets", len(buckets))
 	}
-
-=======
->>>>>>> ea7061e3
+  
 	// collect all their keys and sort because golang doesn't traverse map
 	// in deterministic order
 	allKeys := make([]int, 0)
