--- conflicted
+++ resolved
@@ -203,11 +203,10 @@
 	executorUrl            string
 	contractStorageAddress common.Address
 	cache                  *CiphertextCache
-<<<<<<< HEAD
-
 	// The offset from the current block number for committing the FHE computations.
 	// If set to 0, the computations are committed in the current block.
 	commitBlockOffset uint8
+  logger                 ProxyLogger
 }
 
 // Notify the executor that there is work available
@@ -216,10 +215,8 @@
 	case s.cache.workAvailableChan <- true:
 	default:
 	}
-=======
-	logger                 ProxyLogger
->>>>>>> 6e7a0433
-}
+}
+
 
 type SessionImpl struct {
 	sessionStore *SessionComputationStore
@@ -279,11 +276,9 @@
 	blockNumber            int64
 	cache                  *CiphertextCache
 	contractStorageAddress common.Address
-<<<<<<< HEAD
 	commitBlockOffset      uint8
-=======
 	logger                 ProxyLogger
->>>>>>> 6e7a0433
+
 }
 
 type EvmStorageComputationStore struct {
@@ -306,11 +301,8 @@
 			blockNumber:            blockNumber,
 			cache:                  executorApi.cache,
 			contractStorageAddress: executorApi.contractStorageAddress,
-<<<<<<< HEAD
 			commitBlockOffset:      executorApi.commitBlockOffset,
-=======
 			logger:                 executorApi.logger,
->>>>>>> 6e7a0433
 		},
 	}
 }
@@ -1039,7 +1031,7 @@
 	// pick hardcoded value in the beginning, we can change later
 	storageAddress := common.HexToAddress("0x0000000000000000000000000000000000000070")
 
-<<<<<<< HEAD
+
 	commitBlockOffset := uint8(0)
 	offset, hasOffset := os.LookupEnv("FHEVM_COMMIT_BLOCK_OFFSET")
 	if hasOffset {
@@ -1050,10 +1042,7 @@
 		commitBlockOffset = uint8(parsedOffset)
 	}
 
-	logger("init").Info("FHEVM initialized",
-=======
 	log.Info("FHEVM initialized",
->>>>>>> 6e7a0433
 		"Executor addr", executorUrl,
 		"FHEVM contract", contractAddr,
 		"ACL contract", aclContractAddressHex,
