--- conflicted
+++ resolved
@@ -34,23 +34,11 @@
 opentelemetry-semantic-conventions = { workspace = true }
 
 # crates.io dependencies
-<<<<<<< HEAD
-hex = "=0.4"
-aligned-vec = "=0.6"
-num-traits = "=0.2.19"
-thiserror = "=2.0"
-serde_json = "=1.0"
-aws-sdk-s3 = "=1.78"
-aws-config = "=1.5"
-bytesize = "=2.0.1"
-futures = "0.3"
-=======
+futures = "0.3.0"
 aligned-vec = "0.6.4"
 num-traits = "0.2.19"
 aws-sdk-s3 = "1.78.0"
 bytesize = "2.0.1"
->>>>>>> cb7f46b8
-
 
 # local dependencies
 fhevm-engine-common = { path = "../fhevm-engine-common" }
